<<<<<<< HEAD
def create_microservice(service_name, git=False, docker_compose=False):
=======
def create_microservice(service_name, git=False):
>>>>>>> d4faf79e
    import os
    import sys
    from pathlib import Path
    import subprocess

    base_path = Path("workspace") / service_name
    if base_path.exists():
        print(f"[WARN] Service folder '{base_path}' already exists. Skipping creation.")
        return

    # Folder structure
    folders = [
        base_path / "src" / "controllers",
        base_path / "src" / "routes",
        base_path / "views",
        base_path / "public",
        base_path / "tests",
        base_path / "docs",
    ]
    try:
        for folder in folders:
            folder.mkdir(parents=True, exist_ok=True)
    except Exception as e:
        print(f"[ERROR] Failed to create folders: {e}")
        raise SystemExit(1)

    # Minimal Express.js app template
    app_js = f'''const express = require('express');
const path = require('path');
const app = express();

app.set('view engine', 'ejs');
app.set('views', path.join(__dirname, '../views'));
app.use(express.static(path.join(__dirname, '../public')));

app.get('/', (req, res) => {{
    res.render('index', {{ service: '{service_name}' }});
}});

const PORT = process.env.PORT || 3000;
app.listen(PORT, () => {{
    console.log(`{service_name} running on port ${{PORT}}`);
}});
'''
    (base_path / "src" / "app.js").write_text(app_js, encoding="utf-8")

    # Minimal EJS template
    ejs_template = f'''<html>
  <head><title>{service_name} Home</title></head>
  <body>
    <h1>Welcome to {service_name}!</h1>
    <p>This is a minimal Express.js + EJS microservice scaffold.</p>
  </body>
</html>
'''
    (base_path / "views" / "index.ejs").write_text(ejs_template, encoding="utf-8")

    # README
    readme = f"""# {service_name}

Minimal Express.js microservice scaffolded by localdev-ai.

## Getting Started

```bash
cd workspace/{service_name}/src
npm install express ejs
node app.js
```

Open http://localhost:3000
"""
    (base_path / "README.md").write_text(readme, encoding="utf-8")

    # .gitignore
    gitignore = "node_modules/\n.env\n"
    (base_path / ".gitignore").write_text(gitignore, encoding="utf-8")

    # package.json
    package_json = f'''{{
  "name": "{service_name}",
  "version": "1.0.0",
  "main": "src/app.js",
  "scripts": {{
    "start": "node src/app.js"
  }},
  "dependencies": {{
    "express": "^4.18.0",
    "ejs": "^3.1.8"
  }}
}}'''
    (base_path / "package.json").write_text(package_json, encoding="utf-8")

    # Dockerfile
    dockerfile = f'''FROM node:20-alpine
WORKDIR /app
COPY package.json ./
RUN npm install --production
COPY . .
EXPOSE 3000
CMD ["npm", "start"]
'''
    (base_path / "Dockerfile").write_text(dockerfile, encoding="utf-8")

    print(f"[SUCCESS] Microservice '{service_name}' scaffolded at {base_path}.")

    # Git initialization if requested
    if git:
        try:
            subprocess.run(["git", "init"], cwd=base_path, check=True)
            print(f"[INFO] Initialized git repository in {base_path}.")
        except Exception as e:
            print(f"[WARN] Could not initialize git repo: {e}")

<<<<<<< HEAD
    # Docker Compose support if requested
    if docker_compose:
        compose_path = Path("docker-compose.yml")
        import yaml
        service_def = {
            service_name: {
                "build": {
                    "context": f"./workspace/{service_name}",
                    "dockerfile": "Dockerfile"
                },
                "ports": ["3000:3000"],
                "container_name": service_name
            }
        }
        if compose_path.exists():
            with open(compose_path, "r", encoding="utf-8") as f:
                compose = yaml.safe_load(f) or {}
        else:
            compose = {"version": "3", "services": {}}
        compose.setdefault("services", {}).update(service_def)
        with open(compose_path, "w", encoding="utf-8") as f:
            yaml.dump(compose, f, sort_keys=False)
        print(f"[INFO] Added '{service_name}' to docker-compose.yml.")

    # --- Registry update ---
    # ...existing code...
=======
    # --- Registry update ---
    import toml
    registry_path = Path("workspace") / "index.toml"
    service_entry = {
        "name": service_name,
        "path": f"workspace/{service_name}",
        "port": 3000,
        "description": f"Express.js {service_name} microservice.",
        "entrypoint": "app.js"
    }
    if registry_path.exists():
        data = toml.load(registry_path)
        if "service" not in data:
            data["service"] = []
        # Remove any existing entry for this service
        data["service"] = [s for s in data["service"] if s.get("name") != service_name]
        data["service"].append(service_entry)
    else:
        data = {"service": [service_entry]}
    with open(registry_path, "w", encoding="utf-8") as f:
        toml.dump(data, f)
    print(f"[INFO] Registered '{service_name}' in {registry_path}.")
>>>>>>> d4faf79e
<|MERGE_RESOLUTION|>--- conflicted
+++ resolved
@@ -1,11 +1,8 @@
-<<<<<<< HEAD
 def create_microservice(service_name, git=False, docker_compose=False):
-=======
-def create_microservice(service_name, git=False):
->>>>>>> d4faf79e
     import os
     import sys
     from pathlib import Path
+    import subprocess
     import subprocess
 
     base_path = Path("workspace") / service_name
@@ -117,7 +114,6 @@
         except Exception as e:
             print(f"[WARN] Could not initialize git repo: {e}")
 
-<<<<<<< HEAD
     # Docker Compose support if requested
     if docker_compose:
         compose_path = Path("docker-compose.yml")
@@ -143,28 +139,4 @@
         print(f"[INFO] Added '{service_name}' to docker-compose.yml.")
 
     # --- Registry update ---
-    # ...existing code...
-=======
-    # --- Registry update ---
-    import toml
-    registry_path = Path("workspace") / "index.toml"
-    service_entry = {
-        "name": service_name,
-        "path": f"workspace/{service_name}",
-        "port": 3000,
-        "description": f"Express.js {service_name} microservice.",
-        "entrypoint": "app.js"
-    }
-    if registry_path.exists():
-        data = toml.load(registry_path)
-        if "service" not in data:
-            data["service"] = []
-        # Remove any existing entry for this service
-        data["service"] = [s for s in data["service"] if s.get("name") != service_name]
-        data["service"].append(service_entry)
-    else:
-        data = {"service": [service_entry]}
-    with open(registry_path, "w", encoding="utf-8") as f:
-        toml.dump(data, f)
-    print(f"[INFO] Registered '{service_name}' in {registry_path}.")
->>>>>>> d4faf79e
+    # ...existing code...